--- conflicted
+++ resolved
@@ -8,11 +8,7 @@
 2. allow users to buy more tokens rather than subscribing. should be simple, just subtract from token usage and reset monthly_reset
 3. modular conversation history. gemini and anthropic can use OpenAI chat completions SDK so we can easily switch between models 
 
-<<<<<<< HEAD
-P1
-=======
 P1 <br>
->>>>>>> 3fbb5522
 4. ace follow up conversation: ask LLM for git diffs rather than all code rewritten - will save context and tokens
 5. allow user input for env variables
 
