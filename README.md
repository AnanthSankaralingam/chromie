# chromie

P-1:
1. Outreach
   
P0:
1. Prompt engineer that tailors user ideas to a predefined format to match planner expectations
2. metrics platform (look at how orchids did it)
3. templates for planner (convert new req to add to existing w/ patch)
4. Clear conversation button

P1:

1. FOLLOW UP STUFF:

Add image input for just patches ("copy this UI use case")

Develop moat for add to existing patches by creating streamlined planner w/ tool calls

Todos for follow ups

2. Pricing in extensions. Explore ExtPay vs. Direct Stripe connection. Next feature after MVP would be to surface pricing metrics in dashboard.
3. ai within extension (nanobrowser as a use case template and also as a tool within reg exts)
4. Fork your own project

P5:
1. Experiment with bundler
2. UI overhaul
3. Remove loading page's purple gradient
4. no hybrid ui types, i.e. popup + content injection
5. offline job for scraping api docs. live API expensive and sometimes times out (max 29s). add a profile to scraper.
6. Put easy samples on Chrome store w/ demo videos (put in "featured creations" page on website)


Bugbash:
1. “Ask” mode
2.  Yield model thoughts (title, description hidden) like in Gemini UI
3.  Take out purple gradient from coder prompt
4.  Rest of "Bugs" section






### Next big features
1. ~Follow-up Conversation tooling: patches (prompt and util), linter verification, file replacement fallback.~ schemas and prefill?
<<<<<<< HEAD
2. ~Conversation History. Store most recent convo and expire within 2 hrs no usage; store user queries and model explanation response (no code). final query includes codebase current state.~
3. Auth in extensions. Experiment with OAuth (store JWT) vs. External providers. If OmniSpeech finds solution use it or implement Promptly Firebase solution.
4. Pricing in extensions. Explore ExtPay vs. Direct Stripe connection. Next feature after MVP would be to surface pricing metrics in dashboard.
5. metrics SDK and MVP usage data dashboard in chromie
6. Introduce "Ask" mode
7. Version history of extensions. Can do fuzzy Google Docs type
8. Branding: allow for user icon upload (verify size based on store requirements, allow only up to 5 and alias them icon-16, icon-48, etc. to fit with what we already have)
9. Security audit. Scan for risks before exporting (API keys, non-proxy or rate limited calls)
=======
2. ~Conversation History. Store most recent convo and expire within 2 hrs no usage; store user queries and model explanation response (no code). final query includes codebase current state.~ expire sooner than 2 hrs?
3. ~Branding: allow for user icon upload (verify size based on store requirements, allow only up to 5 and alias them icon-16, icon-48, etc. to fit with what we already have)~ Auto re-size icons if needed.
4. Auth in extensions. Experiment with OAuth (store JWT) vs. External providers. If OmniSpeech finds solution use it or implement Promptly Firebase solution.
5. Pricing in extensions. Explore ExtPay vs. Direct Stripe connection. Next feature after MVP would be to surface pricing metrics in dashboard.
6. metrics SDK and MVP usage data dashboard in chromie
7. ~Version history of extensions. Can do fuzzy Google Docs type or just allow for reverting to a certain point in conversation.~
8. Yield model thoughts (title, description hidden) how Gemini UI does it. 
>>>>>>> 5180df93

---
### TODOs
1. no hybrid ui types, i.e. popup + content injection
2. offline job for scraping api docs. live API expensive and sometimes times out (max 29s). add a profile to scraper.
<<<<<<< HEAD
3. migrate to sonnet 4.5 for coding. make easy client for model switching
4. samples to home page for easy forking - use for outreach. put easy samples on chrome store
=======
3. build reusable html components that coder can reference instead of re-building every time.
4. put easy samples on chrome store (i.e. ChatGPT in side panel)
>>>>>>> 5180df93
5. Record videos from template extensions to reuse for future outreach.
6. store initial prompts for all projects, only description from manifest is saved right now.

---
### BUGS
1. show projects section first on profile page.
2. shared links section not needed/working on /profile.
3. can't rename projects
4. WORKSPACE_AUTH_INSTRUCTIONS (commented out) injected into all coding prompts. needs to be conditional.
<<<<<<< HEAD
5. 
=======
5. Remove suggestions?
6. Remove loading page's purple gradient
7. API input has commonly hallucinated APIs (LinkedIn, YouTube, etc.). Add these to a list and statically remove them from final planning output if found.
8. often get random host_permissions. encourage one shot coder to use minimally. maybe API list is getting past planning phase even when user skips.
9. errors not yielded correctly in UI, giving user a place to go. especially with HB errors, should clearly explain what's wrong (i.e. manifest)
10. prompt_tokens is always extracted from gemini object as 0.
11. Long files (client secret keys, Firebase CDN) can be input into coder as raw content and mess up context.
12. Introduce "Ask" mode
>>>>>>> 5180df93

---
### SECURITY
1. Wrap SQL requests with safety measure
2. move all API calls (planning, coding) to a nextjs route or lambda function. ideally lambda/ec2 for security, .env file not impenetrable. can rotate API keys for security/centralized billing
3. sanitize all user inputs: prompt, URL, endpoints, etc. Also have maximum input lengths
4. minimize use of service role supabase, it bypasses RLS.

---
### Random
1. Upload your own extension/files?
2. dropdown to select a specific frontend type before code gen?
3. templates can include small branding things like uninstallListeners
4. CONNECTORS: reference Lovable, ChatGPT connectors. Probably MCP with auth but can save us a lot of templating solution time if we get it.
<<<<<<< HEAD
=======
5. tag certain files in the chat
6. Security audit. Scan for risks before exporting (API keys, non-proxy or rate limited calls)
>>>>>>> 5180df93

   













   <|MERGE_RESOLUTION|>--- conflicted
+++ resolved
@@ -45,16 +45,6 @@
 
 ### Next big features
 1. ~Follow-up Conversation tooling: patches (prompt and util), linter verification, file replacement fallback.~ schemas and prefill?
-<<<<<<< HEAD
-2. ~Conversation History. Store most recent convo and expire within 2 hrs no usage; store user queries and model explanation response (no code). final query includes codebase current state.~
-3. Auth in extensions. Experiment with OAuth (store JWT) vs. External providers. If OmniSpeech finds solution use it or implement Promptly Firebase solution.
-4. Pricing in extensions. Explore ExtPay vs. Direct Stripe connection. Next feature after MVP would be to surface pricing metrics in dashboard.
-5. metrics SDK and MVP usage data dashboard in chromie
-6. Introduce "Ask" mode
-7. Version history of extensions. Can do fuzzy Google Docs type
-8. Branding: allow for user icon upload (verify size based on store requirements, allow only up to 5 and alias them icon-16, icon-48, etc. to fit with what we already have)
-9. Security audit. Scan for risks before exporting (API keys, non-proxy or rate limited calls)
-=======
 2. ~Conversation History. Store most recent convo and expire within 2 hrs no usage; store user queries and model explanation response (no code). final query includes codebase current state.~ expire sooner than 2 hrs?
 3. ~Branding: allow for user icon upload (verify size based on store requirements, allow only up to 5 and alias them icon-16, icon-48, etc. to fit with what we already have)~ Auto re-size icons if needed.
 4. Auth in extensions. Experiment with OAuth (store JWT) vs. External providers. If OmniSpeech finds solution use it or implement Promptly Firebase solution.
@@ -62,19 +52,13 @@
 6. metrics SDK and MVP usage data dashboard in chromie
 7. ~Version history of extensions. Can do fuzzy Google Docs type or just allow for reverting to a certain point in conversation.~
 8. Yield model thoughts (title, description hidden) how Gemini UI does it. 
->>>>>>> 5180df93
 
 ---
 ### TODOs
 1. no hybrid ui types, i.e. popup + content injection
 2. offline job for scraping api docs. live API expensive and sometimes times out (max 29s). add a profile to scraper.
-<<<<<<< HEAD
-3. migrate to sonnet 4.5 for coding. make easy client for model switching
-4. samples to home page for easy forking - use for outreach. put easy samples on chrome store
-=======
 3. build reusable html components that coder can reference instead of re-building every time.
 4. put easy samples on chrome store (i.e. ChatGPT in side panel)
->>>>>>> 5180df93
 5. Record videos from template extensions to reuse for future outreach.
 6. store initial prompts for all projects, only description from manifest is saved right now.
 
@@ -84,9 +68,6 @@
 2. shared links section not needed/working on /profile.
 3. can't rename projects
 4. WORKSPACE_AUTH_INSTRUCTIONS (commented out) injected into all coding prompts. needs to be conditional.
-<<<<<<< HEAD
-5. 
-=======
 5. Remove suggestions?
 6. Remove loading page's purple gradient
 7. API input has commonly hallucinated APIs (LinkedIn, YouTube, etc.). Add these to a list and statically remove them from final planning output if found.
@@ -95,7 +76,6 @@
 10. prompt_tokens is always extracted from gemini object as 0.
 11. Long files (client secret keys, Firebase CDN) can be input into coder as raw content and mess up context.
 12. Introduce "Ask" mode
->>>>>>> 5180df93
 
 ---
 ### SECURITY
@@ -110,11 +90,8 @@
 2. dropdown to select a specific frontend type before code gen?
 3. templates can include small branding things like uninstallListeners
 4. CONNECTORS: reference Lovable, ChatGPT connectors. Probably MCP with auth but can save us a lot of templating solution time if we get it.
-<<<<<<< HEAD
-=======
 5. tag certain files in the chat
 6. Security audit. Scan for risks before exporting (API keys, non-proxy or rate limited calls)
->>>>>>> 5180df93
 
    
 
