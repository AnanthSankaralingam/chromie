"use client"

import { useState, useEffect } from "react"
<<<<<<< HEAD
import { X, RefreshCw, AlertCircle, CheckCircle } from "lucide-react"
=======
import { X, RefreshCw, ExternalLink, AlertCircle, CheckCircle, Info } from "lucide-react"
>>>>>>> 82cf5e0a
import { Button } from "@/components/ui/button"
import { cn } from "@/lib/utils"

export default function TestModal({ isOpen, onClose, sessionData, onRefresh, isLoading = false }) {
  const [sessionStatus, setSessionStatus] = useState("loading")

  // Store session data for the embed page to access
  useEffect(() => {
    if (sessionData && sessionData.sessionId) {
      console.log('Storing session data:', sessionData)
      sessionStorage.setItem(`session_${sessionData.sessionId}`, JSON.stringify(sessionData))
    }
  }, [sessionData])

  useEffect(() => {
    console.log("TestModal received sessionData:", sessionData)
    if (isOpen && sessionData) {
      setSessionStatus("ready")
    }
  }, [isOpen, sessionData])

  console.log("TestModal render - isOpen:", isOpen, "sessionData:", sessionData, "isLoading:", isLoading)
  if (!isOpen) return null

  const liveUrl = sessionData?.liveViewUrl || sessionData?.iframeUrl || sessionData?.browserUrl
  console.log("TestModal liveUrl:", liveUrl, "sessionData keys:", sessionData ? Object.keys(sessionData) : null)

  return (
    <div className="fixed inset-0 z-50 bg-black/80 backdrop-blur-sm">
      <div className="fixed inset-4 bg-white rounded-lg shadow-2xl flex flex-col">
        {/* Header */}
        <div className="flex items-center justify-between p-4 border-b border-gray-200">
          <div className="flex items-center space-x-3">
            <div className="flex items-center space-x-2">
              <div
                className={cn(
                  "w-3 h-3 rounded-full",
                  sessionStatus === "ready" && "bg-green-500",
                  sessionStatus === "loading" && "bg-yellow-500 animate-pulse",
                  sessionStatus === "error" && "bg-red-500",
                )}
              />
              <h2 className="text-lg font-semibold text-gray-900">Extension Test Environment</h2>
            </div>

            {sessionData && (
              <div className="flex items-center space-x-2 text-sm text-gray-500">
                <span>Session: {sessionData.sessionId?.slice(-8)}</span>
                {sessionData.expiresAt && (
                  <span>• Expires: {new Date(sessionData.expiresAt).toLocaleTimeString()}</span>
                )}
              </div>
            )}
          </div>

          <div className="flex items-center space-x-2">
            <Button variant="ghost" size="sm" onClick={onClose} className="text-gray-600 hover:text-gray-900">
              <X className="h-4 w-4" />
            </Button>
          </div>
        </div>

        {/* Content */}
        <div className="flex-1 relative">
          {isLoading || (isOpen && sessionData && !liveUrl) ? (
            <div className="absolute inset-0 flex items-center justify-center bg-gray-50">
              <div className="text-center">
                <div className="animate-spin rounded-full h-12 w-12 border-4 border-blue-500 border-t-transparent mx-auto mb-4" />
                <h3 className="text-lg font-medium text-gray-900 mb-2">Preparing live view...</h3>
                <p className="text-gray-600">Connecting to your Browserbase session</p>
              </div>
            </div>
          ) : liveUrl ? (
            <iframe
              src={liveUrl}
              className="absolute inset-0 w-full h-full border-0"
              sandbox="allow-same-origin allow-scripts"
              allow="clipboard-read; clipboard-write"
              title="Browserbase Live View"
            />
          ) : sessionStatus === "error" ? (
            <div className="absolute inset-0 flex items-center justify-center bg-gray-50">
              <div className="text-center max-w-md">
                <AlertCircle className="h-12 w-12 text-red-500 mx-auto mb-4" />
                <h3 className="text-lg font-medium text-gray-900 mb-2">Failed to load test environment</h3>
                <p className="text-gray-600 mb-4">
                  There was an error setting up the browser testing environment. Please try again.
                </p>
                <Button onClick={onRefresh} disabled={isLoading}>
                  <RefreshCw className="h-4 w-4 mr-2" />
                  Retry
                </Button>
              </div>
            </div>
          ) : (
            <div className="absolute inset-0 flex items-center justify-center bg-gray-50">
              <div className="text-center">
                <AlertCircle className="h-12 w-12 text-gray-400 mx-auto mb-4" />
                <h3 className="text-lg font-medium text-gray-900 mb-2">No test session available</h3>
                <p className="text-gray-600">Click the Test button to start a new testing session.</p>
              </div>
            </div>
          )}
        </div>

        {/* Instructions Panel */}
        {sessionStatus === "ready" && sessionData && (
          <div className="p-4 border-t border-gray-200 bg-blue-50">
            <div className="flex items-start space-x-3">
              <Info className="h-5 w-5 text-blue-500 mt-0.5 flex-shrink-0" />
              <div className="flex-1">
                <h4 className="text-sm font-medium text-blue-900 mb-2">How to test your extension:</h4>
                <ul className="text-sm text-blue-800 space-y-1">
                  <li>• <strong>Extension Icon:</strong> Look for your extension icon in the browser toolbar</li>
                  <li>• <strong>Popup:</strong> Click the extension icon to open the popup interface</li>
                  <li>• <strong>Content Scripts:</strong> Navigate to matching websites to see content script effects</li>
                  <li>• <strong>Developer Tools:</strong> Right-click → Inspect → Console tab to see any errors</li>
                </ul>
                <div className="mt-2 flex items-center space-x-2">
                  <Button
                    size="sm"
                    variant="outline"
                    className="text-blue-700 border-blue-300 hover:bg-blue-100"
                    onClick={() => window.open('chrome://extensions/', '_blank')}
                  >
                    Open Extensions Page
                  </Button>
                  <Button
                    size="sm"
                    variant="outline"
                    className="text-blue-700 border-blue-300 hover:bg-blue-100"
                    onClick={() => window.open(sessionData.iframeUrl, '_blank')}
                  >
                    Open in New Tab
                  </Button>
                </div>
              </div>
            </div>
          </div>
        )}

        {/* Footer */}
        <div className="p-4 border-t border-gray-200 bg-gray-50">
          <div className="flex items-center justify-between">
            <div className="flex items-center space-x-4 text-sm text-gray-600">
              <div className="flex items-center space-x-1">
                <CheckCircle className="h-4 w-4 text-green-500" />
                <span>Extension loaded</span>
              </div>
              {sessionData?.browserInfo && (
                <span>
                  {sessionData.browserInfo.viewport.width}x{sessionData.browserInfo.viewport.height}
                </span>
              )}
            </div>

            <div className="text-sm text-gray-500">Powered by BrowserBase</div>
          </div>
        </div>
      </div>
    </div>
  )
}<|MERGE_RESOLUTION|>--- conflicted
+++ resolved
@@ -1,11 +1,7 @@
 "use client"
 
 import { useState, useEffect } from "react"
-<<<<<<< HEAD
-import { X, RefreshCw, AlertCircle, CheckCircle } from "lucide-react"
-=======
 import { X, RefreshCw, ExternalLink, AlertCircle, CheckCircle, Info } from "lucide-react"
->>>>>>> 82cf5e0a
 import { Button } from "@/components/ui/button"
 import { cn } from "@/lib/utils"
 
