"use client"

import Link from "next/link"
import Image from "next/image"
import { Button } from "@/components/ui/button"
import { Avatar, AvatarImage, AvatarFallback } from "@/components/ui/avatar"
<<<<<<< HEAD
import { Download, TestTube, LogOut, Sparkles, Menu, X, MessageSquare, Play } from "lucide-react"
=======
import { Download, TestTube, LogOut, Sparkles, Menu, X, MessageSquare, Bot } from "lucide-react"
>>>>>>> c5891931
import { useSession } from '@/components/SessionProviderClient'
import { useState, useEffect } from 'react'
import { useOnboarding } from '@/hooks/use-onboarding'
import { useShareExtension } from '@/hooks/use-share-extension'
import PublishModal from "@/components/ui/modals/modal-publish"
import ShareModal from "@/components/ui/modals/share-extension"
import ShareDropdown from "@/components/ui/share-dropdown"

export default function AppBarBuilder({ 
  onTestExtension, 
  onDownloadZip, 
  onSignOut, 
  projectId,
  isTestDisabled = false,
  isDownloadDisabled = false,
  isGenerating = false,
  isDownloading = false,
  shouldStartTestHighlight = false,
  shouldStartDownloadHighlight = false,
  onFeedbackClick,
  onCreateAITestAgent
}) {
  const { user } = useSession()
  const [isMobileMenuOpen, setIsMobileMenuOpen] = useState(false)
  const [isPublishOpen, setIsPublishOpen] = useState(false)
  const {
    isTestButtonHighlighted,
    isDownloadButtonHighlighted,
    startTestButtonHighlight,
    startDownloadButtonHighlight,
    stopAllHighlights
  } = useOnboarding()
  
  const {
    isShareModalOpen,
    shareUrl,
    isGenerating: isSharing,
    error: shareError,
    successMessage: shareSuccessMessage,
    openShareModal,
    closeShareModal,
    generateShareLink
  } = useShareExtension()

  // Handle highlight triggers
  useEffect(() => {
    if (shouldStartTestHighlight) {
      startTestButtonHighlight()
    }
  }, [shouldStartTestHighlight, startTestButtonHighlight])

  useEffect(() => {
    if (shouldStartDownloadHighlight) {
      startDownloadButtonHighlight()
    }
  }, [shouldStartDownloadHighlight, startDownloadButtonHighlight])

  // Stop highlights when user interacts with buttons
  const handleTestClick = () => {
    stopAllHighlights()
    onTestExtension?.()
  }

  const handleDownloadClick = () => {
    stopAllHighlights()
    onDownloadZip?.()
  }

  const handleShareClick = () => {
    stopAllHighlights()
    openShareModal()
  }

  const handleShareConfirm = () => {
    if (projectId) {
      generateShareLink(projectId)
    }
  }

  const handlePublishClick = () => {
    console.log('[publish] open modal')
    setIsPublishOpen(true)
  }

  const handleFeedbackClick = () => {
    onFeedbackClick?.()
  }

  const handleCreateAITestAgent = () => {
    onCreateAITestAgent?.()
  }

  // Helper function to get user initials
  const getUserInitials = (user) => {
    if (user?.user_metadata?.name) {
      return user.user_metadata.name.split(' ').map(n => n[0]).join('').toUpperCase().slice(0, 2)
    }
    if (user?.email) {
      return user.email[0].toUpperCase()
    }
    return 'U'
  }

  return (
    <header className="border-b border-white/10 px-6 py-4 bg-gradient-to-r from-slate-900/95 via-purple-900/20 to-slate-900/95 backdrop-blur-md shadow-lg">
      <div className="flex items-center justify-between">
        <div className="flex items-center space-x-6">
          <div className="flex items-center space-x-3">
            <div className="relative">
              <div className="w-10 h-10 rounded-xl flex items-center justify-center shadow-lg overflow-hidden">
                <Image 
                  src="/chromie-logo-1.png" 
                  alt="chromie Logo"   
                  width={40} 
                  height={40}
                  className="object-contain"
                />
              </div>
              <div className="absolute -top-1 -right-1 w-4 h-4 bg-gradient-to-r from-yellow-400 to-orange-500 rounded-full flex items-center justify-center">
                <Sparkles className="h-2.5 w-2.5 text-white" />
              </div>
            </div>
            <div className="flex flex-col">
              <Link href="/" className="text-xl font-bold bg-gradient-to-r from-white to-slate-300 bg-clip-text text-transparent hover:from-purple-300 hover:to-blue-300 transition-all duration-300">
                chromie
              </Link>
              <span className="text-xs text-slate-400 font-medium tracking-wide">Lovable for chrome extensions</span>
            </div>
          </div>
        </div>
        <div className="flex items-center space-x-3">
          {user && (
            <>
              <button
                className="sm:hidden p-2 text-slate-300 hover:text-white"
                aria-label="Open menu"
                onClick={() => setIsMobileMenuOpen((v) => !v)}
              >
                {isMobileMenuOpen ? <X className="h-6 w-6" /> : <Menu className="h-6 w-6" />}
              </button>
              <div className="hidden sm:flex items-center space-x-3">
                <Button
                  onClick={handleCreateAITestAgent}
                  disabled={isTestDisabled || isGenerating}
                  className="bg-gradient-to-r from-blue-600 to-cyan-600 hover:from-blue-700 hover:to-cyan-700 disabled:opacity-50 disabled:cursor-not-allowed shadow-lg hover:shadow-blue-500/25 transition-all duration-200 px-3 py-2 font-medium text-sm"
                  title="Generate automated test script for your extension"
                >
                  <Bot className="h-4 w-4 mr-2" />
                  <span className="inline-flex items-center space-x-1.5">
                    <span>create ai testing agent</span>
                    <span className="uppercase text-[9px] leading-none px-1 py-[2px] rounded bg-blue-800 text-blue-200 border border-blue-700">beta</span>
                  </span>
                </Button>
                <Button
                  onClick={handleTestClick}
                  disabled={isTestDisabled || isGenerating}
                  className={`bg-gradient-to-r from-purple-500 to-blue-500 hover:from-purple-600 hover:to-blue-600 disabled:opacity-50 disabled:cursor-not-allowed shadow-lg hover:shadow-purple-500/25 transition-all duration-200 px-4 py-2 font-medium ${isTestButtonHighlighted ? 'onboarding-pulse' : ''}`}
                >
                  <Play className="h-4 w-4 mr-2" />
                  test extension
                </Button>
                <ShareDropdown
                  projectId={projectId}
                  isDownloading={isDownloading}
                  isSharing={isSharing}
                  isGenerating={isGenerating}
                  isTestDisabled={isTestDisabled}
                  onDownloadZip={handleDownloadClick}
                  onShareClick={handleShareClick}
                  onPublishClick={handlePublishClick}
                />
                <Button 
                  onClick={handleFeedbackClick}
                  disabled={!projectId}
                  className="bg-gradient-to-r from-indigo-600 to-purple-600 hover:from-indigo-700 hover:to-purple-700 disabled:opacity-50 disabled:cursor-not-allowed shadow-lg hover:shadow-indigo-500/25 transition-all duration-200 px-4 py-2 font-medium"
                >
                  <MessageSquare className="h-4 w-4 mr-2" />
                  feedback
                </Button>
              </div>
              
              <div className="flex items-center space-x-3 pl-3 border-l border-white/10">
                <Link href="/profile">
                  <Avatar className="h-9 w-9 cursor-pointer hover:ring-2 hover:ring-purple-400/50 transition-all duration-200 shadow-lg">
                    <AvatarImage 
                      src={user?.user_metadata?.picture} 
                      alt={user?.user_metadata?.name || user?.email}
                    />
                    <AvatarFallback className="bg-gradient-to-br from-purple-600 to-blue-600 text-white text-sm font-bold">
                      {getUserInitials(user)}
                    </AvatarFallback>
                  </Avatar>
                </Link>
                <Button 
                  onClick={onSignOut} 
                  variant="ghost" 
                  className="text-slate-400 hover:text-white hover:bg-white/10 transition-all duration-200 p-2"
                  title="Sign Out"
                >
                  <LogOut className="h-4 w-4" />
                </Button>
              </div>
            </>
          )}
        </div>
      </div>
      {isMobileMenuOpen && (
        <div className="sm:hidden border-t border-white/10 mt-3 pt-3">
          <div className="flex flex-col space-y-3">
            <Button
              onClick={() => { handleCreateAITestAgent(); setIsMobileMenuOpen(false) }}
              disabled={isTestDisabled || isGenerating}
              className="w-full bg-gradient-to-r from-blue-600 to-cyan-600 hover:from-blue-700 hover:to-cyan-700 text-xs"
            >
              <Bot className="h-4 w-4 mr-2" />
              <span className="inline-flex items-center space-x-1.5">
                <span>create ai testing agent</span>
                <span className="uppercase text-[9px] leading-none px-1 py-[2px] rounded bg-blue-800 text-blue-200 border border-blue-700">beta</span>
              </span>
            </Button>
            <Button
              onClick={() => { handleTestClick(); setIsMobileMenuOpen(false) }}
              disabled={isTestDisabled || isGenerating}
              className={`w-full bg-gradient-to-r from-purple-500 to-blue-500 hover:from-purple-600 hover:to-blue-600 ${isTestButtonHighlighted ? 'onboarding-pulse' : ''}`}
            >
              <Play className="h-4 w-4 mr-2" />
              test
            </Button>
            <div className="w-full">
              <ShareDropdown
                projectId={projectId}
                isDownloading={isDownloading}
                isSharing={isSharing}
                isGenerating={isGenerating}
                isTestDisabled={isTestDisabled}
                onDownloadZip={() => { handleDownloadClick(); setIsMobileMenuOpen(false) }}
                onShareClick={() => { handleShareClick(); setIsMobileMenuOpen(false) }}
                onPublishClick={() => { handlePublishClick(); setIsMobileMenuOpen(false) }}
                className="w-full"
              />
            </div>
            <Button
              onClick={() => { handleFeedbackClick(); setIsMobileMenuOpen(false) }}
              disabled={!projectId}
              className="w-full bg-gradient-to-r from-indigo-600 to-purple-600 hover:from-indigo-700 hover:to-purple-700 disabled:opacity-50 disabled:cursor-not-allowed"
            >
              <MessageSquare className="h-4 w-4 mr-2" />
              feedback
            </Button>
          </div>
        </div>
      )}
      <PublishModal 
        isOpen={isPublishOpen} 
        onClose={() => setIsPublishOpen(false)} 
        onConfirm={() => {
          // TODO: implement zipping and publish to Chrome Web Store via supabase and oauth
          console.log('[publish] confirm requested')
          setIsPublishOpen(false)
        }}
      />
      <ShareModal 
        isOpen={isShareModalOpen} 
        onClose={closeShareModal} 
        onConfirm={handleShareConfirm}
        shareUrl={shareUrl}
        isGenerating={isSharing}
        error={shareError}
        successMessage={shareSuccessMessage}
      />
    </header>
  )
} <|MERGE_RESOLUTION|>--- conflicted
+++ resolved
@@ -4,11 +4,7 @@
 import Image from "next/image"
 import { Button } from "@/components/ui/button"
 import { Avatar, AvatarImage, AvatarFallback } from "@/components/ui/avatar"
-<<<<<<< HEAD
-import { Download, TestTube, LogOut, Sparkles, Menu, X, MessageSquare, Play } from "lucide-react"
-=======
-import { Download, TestTube, LogOut, Sparkles, Menu, X, MessageSquare, Bot } from "lucide-react"
->>>>>>> c5891931
+import { Download, TestTube, LogOut, Sparkles, Menu, X, MessageSquare, Bot, Play } from "lucide-react"
 import { useSession } from '@/components/SessionProviderClient'
 import { useState, useEffect } from 'react'
 import { useOnboarding } from '@/hooks/use-onboarding'
