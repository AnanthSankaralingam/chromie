<<<<<<< HEAD
// BrowserBase integration service using official SDK
import Browserbase from "@browserbasehq/sdk"
import fs from "fs"
import os from "os"
import path from "path"
import JSZip from "jszip"
=======
// BrowserBase integration service
import archiver from 'archiver'
import fs from 'fs'
import path from 'path'
import { fileURLToPath } from 'url'

const __filename = fileURLToPath(import.meta.url)
const __dirname = path.dirname(__filename)
>>>>>>> 82cf5e0a

export class BrowserBaseService {
  constructor() {
    this.apiKey = process.env.BROWSERBASE_API_KEY
    this.projectId = process.env.BROWSERBASE_PROJECT_ID
<<<<<<< HEAD
    this.baseUrl = process.env.BROWSERBASE_API_URL || "https://api.browserbase.com"
    this.client = new Browserbase({ apiKey: this.apiKey })
=======
    this.activeSessions = new Map()
>>>>>>> 82cf5e0a
  }

  /**
   * Create a new browser session with extension loaded
   * @param {Object} extensionFiles - The extension files to load
   * @param {string} projectId - Project identifier
   * @returns {Promise<Object>} Session details including iframe URL
   */
  async createTestSession(extensionFiles = {}, projectId) {
    try {
<<<<<<< HEAD
      console.log("Creating test session with:", { extensionFiles, projectId })
      const resolvedProjectId = projectId || this.projectId
      console.log("Resolved project ID:", resolvedProjectId)
      console.log("API Key available:", !!this.apiKey)
      
      if (!this.apiKey) {
        throw new Error("Missing BROWSERBASE_API_KEY")
      }
      if (!resolvedProjectId) {
        throw new Error("Missing Browserbase projectId (BROWSERBASE_PROJECT_ID)")
      }

      // If extension files were provided, zip and upload them to get an extensionId
      let extensionId = null
      const filesArray = Array.isArray(extensionFiles)
        ? extensionFiles
        : typeof extensionFiles === "object" && Object.keys(extensionFiles).length > 0
          ? Object.entries(extensionFiles).map(([file_path, content]) => ({ file_path, content }))
          : []

      if (filesArray.length > 0) {
        console.log("Uploading extension from files:", filesArray.length)
        extensionId = await this.uploadExtensionFromFiles(filesArray)
        console.log("Uploaded extensionId:", extensionId)
      }

      // Create a new Browserbase session with optional extension loaded
      console.log("Creating session with project ID:", resolvedProjectId, "extensionId:", extensionId)
      const sessionCreatePayload = {
        projectId: resolvedProjectId,
        browserSettings: {
          viewport: { width: 1280, height: 720 },
          blockAds: false,
          solveCaptchas: true,
          recordSession: true,
          logSession: true,
        },
      }
      if (extensionId) {
        // According to Browserbase docs
        sessionCreatePayload.extensionId = extensionId
      }

      const session = await this.client.sessions.create(sessionCreatePayload)
      
      console.log("Session created:", session)

      // Fetch Live View URLs for embedding the interactive browser (retry briefly until ready)
      let liveViewLinks = null
      let liveViewUrl = null
      for (let attempt = 0; attempt < 5; attempt += 1) {
        // eslint-disable-next-line no-await-in-loop
        liveViewLinks = await this.client.sessions.debug(session.id)
        liveViewUrl = liveViewLinks?.debuggerFullscreenUrl || liveViewLinks?.debuggerUrl
        if (liveViewUrl) break
        // eslint-disable-next-line no-await-in-loop
        await new Promise((r) => setTimeout(r, 300))
      }
      console.log("Live View links:", liveViewLinks)

      // Return a shape compatible with existing UI
      // The connectUrl is the WebSocket URL to connect to the actual browser instance
      const result = {
        success: true,
        sessionId: session.id,
        // Live View URL to embed in an iframe for interactive control
        liveViewUrl,
        // Back-compat fields expected by some UI paths
        iframeUrl: liveViewUrl,
        browserUrl: liveViewUrl,
        status: session.status || "ready",
        expiresAt: session.expiresAt || null,
=======
      if (!this.apiKey || !this.projectId) {
        throw new Error('Browserbase credentials not configured. Please set BROWSERBASE_API_KEY and BROWSERBASE_PROJECT_ID environment variables.')
      }

      console.log("Creating BrowserBase test session for project:", projectId)
      console.log("Extension files to load:", Object.keys(extensionFiles))

      // Import Browserbase SDK
      const { Browserbase } = await import('@browserbasehq/sdk')
      const bb = new Browserbase({ apiKey: this.apiKey })

      // Create extension zip from files
      let extensionId = null
      if (extensionFiles && Object.keys(extensionFiles).length > 0) {
        console.log('🔌 Creating extension from files...')
        extensionId = await this.createExtensionFromFiles(bb, extensionFiles, projectId)
        console.log('✅ Extension uploaded to Browserbase with ID:', extensionId)
      } else {
        console.log('⚠️ No extension files provided - browser will start without extension')
      }

      // Create session with extension
      console.log('🚀 Creating Browserbase session with:', {
        projectId: this.projectId,
        extensionId: extensionId
      })
      
      const session = await bb.sessions.create({
        projectId: this.projectId,
        extensionId: extensionId
      })
      
      console.log('✅ Browserbase session created:', session.id)

      // Get live view URL
      const live = await bb.sessions.debug(session.id)

      const sessionData = {
        success: true,
        sessionId: session.id,
        iframeUrl: live.debuggerFullscreenUrl,
        directUrl: live.debuggerUrl,
        status: "ready",
        expiresAt: new Date(Date.now() + 30 * 60 * 1000).toISOString(), // 30 minutes
>>>>>>> 82cf5e0a
        browserInfo: {
          userAgent: "Chrome Extension Tester",
          viewport: { width: 1280, height: 720 },
        },
        connectUrl: session.connectUrl,
        seleniumRemoteUrl: session.seleniumRemoteUrl,
        pages: liveViewLinks?.pages || []
      }
<<<<<<< HEAD
      
      console.log("Returning result:", result)
      return result
=======

      this.activeSessions.set(session.id, sessionData)
      return sessionData
>>>>>>> 82cf5e0a
    } catch (error) {
      console.error("Failed to create BrowserBase test session:", error)
      throw new Error(`BrowserBase session creation failed: ${error.message}`)
    }
  }

  /**
   * Zip provided extension files to a temporary archive, upload to Browserbase, then delete the temp file
   * @param {Array<{file_path: string, content: string}>} files - Flat list of files with paths and contents
   * @returns {Promise<string|null>} The uploaded extension ID
   */
  async uploadExtensionFromFiles(files) {
    if (!files || files.length === 0) return null
    if (!this.apiKey) throw new Error("Missing BROWSERBASE_API_KEY")

    console.log("Zipping extension files for upload:", files.length)
    const zip = new JSZip()

    for (const file of files) {
      const filePath = file.file_path || file.path || file.name
      if (!filePath) continue
      const content = file.content ?? ""
      zip.file(filePath, content)
    }

    const buffer = await zip.generateAsync({ type: "nodebuffer" })
    const tempZipPath = path.join(os.tmpdir(), `chromie-extension-${Date.now()}.zip`)
    await fs.promises.writeFile(tempZipPath, buffer)
    console.log("Temporary extension zip written:", tempZipPath)

    try {
      const fileStream = fs.createReadStream(tempZipPath)
      const extension = await this.client.extensions.create({ file: fileStream })
      const extensionId = extension?.id || null
      console.log("Extension uploaded, id:", extensionId)
      return extensionId
    } catch (err) {
      console.error("Failed to upload extension to Browserbase:", err)
      throw err
    } finally {
      // Clean up the temporary file regardless of success/failure
      try {
        await fs.promises.unlink(tempZipPath)
        console.log("Temporary extension zip removed:", tempZipPath)
      } catch (cleanupErr) {
        console.warn("Failed to remove temporary extension zip:", cleanupErr)
      }
    }
  }

  /**
   * Get session status
   * @param {string} sessionId - Session identifier
   * @returns {Promise<Object>} Session status
   */
  async getSessionStatus(sessionId) {
    try {
      console.log("Getting session status for:", sessionId)
      
      const session = this.activeSessions.get(sessionId)
      if (session) {
        return {
          sessionId,
          status: session.status || "active",
          expiresAt: session.expiresAt,
          extensionLoaded: true,
          currentUrl: session.directUrl || "https://example.com",
        }
      }

      // If not in local cache, try to get from Browserbase
      if (this.apiKey) {
        const { Browserbase } = await import('@browserbasehq/sdk')
        const bb = new Browserbase({ apiKey: this.apiKey })
        
        try {
          const sessionInfo = await bb.sessions.retrieve(sessionId)
          return {
            sessionId,
            status: sessionInfo.status || "active",
            expiresAt: new Date(Date.now() + 25 * 60 * 1000).toISOString(),
            extensionLoaded: true,
            currentUrl: "https://example.com",
          }
        } catch (error) {
          console.warn("Could not retrieve session from Browserbase:", error.message)
        }
      }

      // Fallback response
      return {
        sessionId,
        status: "unknown",
        expiresAt: new Date(Date.now() + 25 * 60 * 1000).toISOString(),
        extensionLoaded: false,
        currentUrl: "https://example.com",
      }
    } catch (error) {
      console.error("Failed to get session status:", error)
      throw error
    }
  }

  /**
   * Terminate a test session
   * @param {string} sessionId - Session identifier
   * @returns {Promise<boolean>} Success status
   */
  async terminateSession(sessionId) {
    try {
<<<<<<< HEAD
      if (!sessionId) return false
      // Use REST API to terminate session (SDK may not expose delete)
      const res = await fetch(`${this.baseUrl}/v1/sessions/${sessionId}`, {
        method: "DELETE",
        headers: {
          "X-BB-API-Key": this.apiKey,
        },
      })
      if (!res.ok) {
        const text = await res.text().catch(() => "")
        console.error("Browserbase terminate failed:", res.status, text)
        return false
      }
=======
      console.log("Terminating BrowserBase session:", sessionId)

      if (this.apiKey) {
        const { Browserbase } = await import('@browserbasehq/sdk')
        const bb = new Browserbase({ apiKey: this.apiKey })
        await bb.sessions.delete(sessionId)
      }

      this.activeSessions.delete(sessionId)
>>>>>>> 82cf5e0a
      return true
    } catch (error) {
      console.error("Failed to terminate session:", error)
      return false
    }
  }

  /**
   * Update extension in active session
   * @param {string} sessionId - Session identifier
   * @param {Object} extensionFiles - Updated extension files
   * @returns {Promise<boolean>} Success status
   */
  async updateExtension(sessionId, extensionFiles) {
    try {
      console.log("Updating extension in session:", sessionId)
      console.log("Updated files:", Object.keys(extensionFiles))

      if (!this.apiKey) {
        console.warn("No Browserbase API key - cannot update extension")
        return false
      }

      const { Browserbase } = await import('@browserbasehq/sdk')
      const bb = new Browserbase({ apiKey: this.apiKey })

      // Create new extension from updated files
      const extensionId = await this.createExtensionFromFiles(bb, extensionFiles, sessionId)
      
      // Note: Browserbase doesn't support hot-reloading extensions in existing sessions
      // This would require creating a new session with the updated extension
      console.warn("Extension updated, but requires new session for changes to take effect")
      
      return true
    } catch (error) {
      console.error("Failed to update extension:", error)
      return false
    }
  }

  /**
   * Create extension zip from files and upload to Browserbase
   * @param {Object} bb - Browserbase instance
   * @param {Object} extensionFiles - Extension files object
   * @param {string} projectId - Project identifier
   * @returns {Promise<string>} Extension ID
   */
  async createExtensionFromFiles(bb, extensionFiles, projectId) {
    return new Promise(async (resolve, reject) => {
      try {
        // Create temporary directory for extension files
        const tempDir = path.join(__dirname, '..', '..', 'temp', `ext_${projectId}_${Date.now()}`)
        
        // Ensure temp directory exists
        await fs.promises.mkdir(tempDir, { recursive: true })
        
        // Write extension files to temp directory
        for (const [filePath, content] of Object.entries(extensionFiles)) {
          const fullPath = path.join(tempDir, filePath)
          const dir = path.dirname(fullPath)
          
          // Ensure directory exists
          await fs.promises.mkdir(dir, { recursive: true })
          
          // Write file
          await fs.promises.writeFile(fullPath, content, 'utf8')
        }

        // Ensure required extension files exist for proper functionality
        await this.ensureExtensionRequirements(tempDir, extensionFiles)

        // Create zip file
        const zipPath = `${tempDir}.zip`
        const output = fs.createWriteStream(zipPath)
        const archive = archiver('zip', { zlib: { level: 9 } })

        output.on('close', async () => {
          try {
            // Upload to Browserbase
            const file = fs.createReadStream(zipPath)
            const extension = await bb.extensions.create({ file })
            
            // Cleanup temp files
            await fs.promises.rm(tempDir, { recursive: true, force: true })
            await fs.promises.rm(zipPath, { force: true })
            
            resolve(extension.id)
          } catch (uploadError) {
            reject(uploadError)
          }
        })

        output.on('error', reject)
        archive.on('error', reject)

        archive.pipe(output)
        archive.directory(tempDir, false)
        archive.finalize()
        
      } catch (error) {
        reject(error)
      }
    })
  }

  /**
   * Ensure extension has all required files for proper functionality
   * @param {string} tempDir - Temporary directory path
   * @param {Object} extensionFiles - Extension files object
   */
  async ensureExtensionRequirements(tempDir, extensionFiles) {
    try {
      // Ensure icons directory exists
      const iconsDir = path.join(tempDir, 'icons')
      await fs.promises.mkdir(iconsDir, { recursive: true })

      // Create default icons if they don't exist
      const requiredIcons = ['icon16.png', 'icon48.png', 'icon128.png']
      
      for (const iconFile of requiredIcons) {
        const iconPath = path.join(iconsDir, iconFile)
        if (!await fs.promises.stat(iconPath).catch(() => false)) {
          await this.createDefaultIcon(iconPath, iconFile)
        }
      }

      // Validate and fix manifest.json if needed
      const manifestPath = path.join(tempDir, 'manifest.json')
      if (await fs.promises.stat(manifestPath).catch(() => false)) {
        await this.validateManifest(manifestPath)
      }

      console.log('✅ Extension requirements ensured')
    } catch (error) {
      console.warn('⚠️ Warning: Could not ensure all extension requirements:', error.message)
    }
  }

  /**
   * Create a simple default icon
   * @param {string} iconPath - Path where to create the icon
   * @param {string} iconFile - Icon filename
   */
  async createDefaultIcon(iconPath, iconFile) {
    try {
      // Create a simple SVG icon and convert to PNG-like format
      // For a real implementation, you'd want to use a proper image library
      // For now, we'll create a minimal PNG-like file that browsers can handle
      const size = iconFile.includes('16') ? 16 : iconFile.includes('48') ? 48 : 128
      
      // Create a simple base64 encoded 1x1 transparent PNG
      const transparentPNG = Buffer.from([
        0x89, 0x50, 0x4E, 0x47, 0x0D, 0x0A, 0x1A, 0x0A, 0x00, 0x00, 0x00, 0x0D,
        0x49, 0x48, 0x44, 0x52, 0x00, 0x00, 0x00, 0x01, 0x00, 0x00, 0x00, 0x01,
        0x08, 0x06, 0x00, 0x00, 0x00, 0x1F, 0x15, 0xC4, 0x89, 0x00, 0x00, 0x00,
        0x0B, 0x49, 0x44, 0x41, 0x54, 0x78, 0x9C, 0x63, 0x60, 0x00, 0x02, 0x00,
        0x00, 0x05, 0x00, 0x01, 0x0D, 0x0A, 0x2D, 0xB4, 0x00, 0x00, 0x00, 0x00,
        0x49, 0x45, 0x4E, 0x44, 0xAE, 0x42, 0x60, 0x82
      ])
      
      await fs.promises.writeFile(iconPath, transparentPNG)
      console.log(`Created default icon: ${iconFile}`)
    } catch (error) {
      console.warn(`Could not create default icon ${iconFile}:`, error.message)
    }
  }

  /**
   * Validate and fix manifest.json
   * @param {string} manifestPath - Path to manifest.json
   */
  async validateManifest(manifestPath) {
    try {
      const manifestContent = await fs.promises.readFile(manifestPath, 'utf8')
      const manifest = JSON.parse(manifestContent)

      // Ensure required fields exist
      if (!manifest.manifest_version) {
        manifest.manifest_version = 3
      }

      if (!manifest.name) {
        manifest.name = "Generated Extension"
      }

      if (!manifest.version) {
        manifest.version = "1.0"
      }

      // Ensure icons are properly configured
      if (!manifest.icons) {
        manifest.icons = {
          "16": "icons/icon16.png",
          "48": "icons/icon48.png", 
          "128": "icons/icon128.png"
        }
      }

      // Ensure action has icon if it exists
      if (manifest.action && !manifest.action.default_icon) {
        manifest.action.default_icon = {
          "16": "icons/icon16.png",
          "48": "icons/icon48.png",
          "128": "icons/icon128.png"
        }
      }

      // Ensure basic permissions for functionality
      if (!manifest.permissions) {
        manifest.permissions = []
      }

      // Add activeTab permission if not present (commonly needed)
      if (!manifest.permissions.includes('activeTab')) {
        manifest.permissions.push('activeTab')
      }

      // Ensure storage permission for extension functionality
      if (!manifest.permissions.includes('storage')) {
        manifest.permissions.push('storage')
      }

      // For better debugging in Browserbase, ensure developer mode friendly settings
      if (manifest.content_security_policy) {
        // Allow unsafe-eval for development extensions if needed
        if (typeof manifest.content_security_policy === 'string') {
          manifest.content_security_policy = {
            extension_pages: manifest.content_security_policy
          }
        }
      }

      // Write back the validated manifest
      await fs.promises.writeFile(manifestPath, JSON.stringify(manifest, null, 2))
      console.log('✅ Manifest validated and updated')
    } catch (error) {
      console.warn('⚠️ Could not validate manifest:', error.message)
    }
  }

  /**
   * Get debug information about the session
   * @param {string} sessionId - Session identifier
   * @returns {Promise<Object>} Debug information
   */
  async getSessionDebugInfo(sessionId) {
    try {
      if (!this.apiKey) {
        return { error: 'Browserbase not configured' }
      }

      const { Browserbase } = await import('@browserbasehq/sdk')
      const bb = new Browserbase({ apiKey: this.apiKey })

      const session = await bb.sessions.retrieve(sessionId)
      const debug = await bb.sessions.debug(sessionId)

      return {
        sessionId,
        status: session.status,
        projectId: session.projectId,
        extensionId: session.extensionId,
        debuggerUrl: debug.debuggerUrl,
        debuggerFullscreenUrl: debug.debuggerFullscreenUrl,
        browserInfo: {
          platform: 'browserbase',
          version: 'latest'
        }
      }
    } catch (error) {
      console.error('Failed to get session debug info:', error)
      return { error: error.message }
    }
  }
}

export const browserBaseService = new BrowserBaseService()<|MERGE_RESOLUTION|>--- conflicted
+++ resolved
@@ -1,31 +1,16 @@
-<<<<<<< HEAD
 // BrowserBase integration service using official SDK
 import Browserbase from "@browserbasehq/sdk"
 import fs from "fs"
 import os from "os"
 import path from "path"
 import JSZip from "jszip"
-=======
-// BrowserBase integration service
-import archiver from 'archiver'
-import fs from 'fs'
-import path from 'path'
-import { fileURLToPath } from 'url'
-
-const __filename = fileURLToPath(import.meta.url)
-const __dirname = path.dirname(__filename)
->>>>>>> 82cf5e0a
 
 export class BrowserBaseService {
   constructor() {
     this.apiKey = process.env.BROWSERBASE_API_KEY
     this.projectId = process.env.BROWSERBASE_PROJECT_ID
-<<<<<<< HEAD
     this.baseUrl = process.env.BROWSERBASE_API_URL || "https://api.browserbase.com"
     this.client = new Browserbase({ apiKey: this.apiKey })
-=======
-    this.activeSessions = new Map()
->>>>>>> 82cf5e0a
   }
 
   /**
@@ -36,7 +21,6 @@
    */
   async createTestSession(extensionFiles = {}, projectId) {
     try {
-<<<<<<< HEAD
       console.log("Creating test session with:", { extensionFiles, projectId })
       const resolvedProjectId = projectId || this.projectId
       console.log("Resolved project ID:", resolvedProjectId)
@@ -109,52 +93,6 @@
         browserUrl: liveViewUrl,
         status: session.status || "ready",
         expiresAt: session.expiresAt || null,
-=======
-      if (!this.apiKey || !this.projectId) {
-        throw new Error('Browserbase credentials not configured. Please set BROWSERBASE_API_KEY and BROWSERBASE_PROJECT_ID environment variables.')
-      }
-
-      console.log("Creating BrowserBase test session for project:", projectId)
-      console.log("Extension files to load:", Object.keys(extensionFiles))
-
-      // Import Browserbase SDK
-      const { Browserbase } = await import('@browserbasehq/sdk')
-      const bb = new Browserbase({ apiKey: this.apiKey })
-
-      // Create extension zip from files
-      let extensionId = null
-      if (extensionFiles && Object.keys(extensionFiles).length > 0) {
-        console.log('🔌 Creating extension from files...')
-        extensionId = await this.createExtensionFromFiles(bb, extensionFiles, projectId)
-        console.log('✅ Extension uploaded to Browserbase with ID:', extensionId)
-      } else {
-        console.log('⚠️ No extension files provided - browser will start without extension')
-      }
-
-      // Create session with extension
-      console.log('🚀 Creating Browserbase session with:', {
-        projectId: this.projectId,
-        extensionId: extensionId
-      })
-      
-      const session = await bb.sessions.create({
-        projectId: this.projectId,
-        extensionId: extensionId
-      })
-      
-      console.log('✅ Browserbase session created:', session.id)
-
-      // Get live view URL
-      const live = await bb.sessions.debug(session.id)
-
-      const sessionData = {
-        success: true,
-        sessionId: session.id,
-        iframeUrl: live.debuggerFullscreenUrl,
-        directUrl: live.debuggerUrl,
-        status: "ready",
-        expiresAt: new Date(Date.now() + 30 * 60 * 1000).toISOString(), // 30 minutes
->>>>>>> 82cf5e0a
         browserInfo: {
           userAgent: "Chrome Extension Tester",
           viewport: { width: 1280, height: 720 },
@@ -163,15 +101,9 @@
         seleniumRemoteUrl: session.seleniumRemoteUrl,
         pages: liveViewLinks?.pages || []
       }
-<<<<<<< HEAD
       
       console.log("Returning result:", result)
       return result
-=======
-
-      this.activeSessions.set(session.id, sessionData)
-      return sessionData
->>>>>>> 82cf5e0a
     } catch (error) {
       console.error("Failed to create BrowserBase test session:", error)
       throw new Error(`BrowserBase session creation failed: ${error.message}`)
@@ -282,7 +214,6 @@
    */
   async terminateSession(sessionId) {
     try {
-<<<<<<< HEAD
       if (!sessionId) return false
       // Use REST API to terminate session (SDK may not expose delete)
       const res = await fetch(`${this.baseUrl}/v1/sessions/${sessionId}`, {
@@ -296,17 +227,6 @@
         console.error("Browserbase terminate failed:", res.status, text)
         return false
       }
-=======
-      console.log("Terminating BrowserBase session:", sessionId)
-
-      if (this.apiKey) {
-        const { Browserbase } = await import('@browserbasehq/sdk')
-        const bb = new Browserbase({ apiKey: this.apiKey })
-        await bb.sessions.delete(sessionId)
-      }
-
-      this.activeSessions.delete(sessionId)
->>>>>>> 82cf5e0a
       return true
     } catch (error) {
       console.error("Failed to terminate session:", error)
