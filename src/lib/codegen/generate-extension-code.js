--- conflicted
+++ resolved
@@ -101,16 +101,11 @@
   const thinkingStream = await openai.chat.completions.create({
     model: "gpt-4o",
     messages: [
-<<<<<<< HEAD
-      { role: "system", content: thinkingSystem },
-      { role: "user", content: thinkingUser },
-=======
       { 
         role: "system", 
         content: "You are an expert Chrome extension developer. Think through the user's request step by step, explaining your approach and reasoning in detail. Limit your analysis to 2 sentences, covering the most important details. Do NOT generate any code yet, just think through the problem." 
       },
       { role: "user", content: `Please think through this request step by step. Limit your analysis to 2 sentences, covering the most important details. Do not generate any code yet - just provide your detailed thinking process.` },
->>>>>>> fa63e221
     ],
     stream: true,
     temperature: 0.3,
